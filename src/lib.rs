--- conflicted
+++ resolved
@@ -143,10 +143,7 @@
         .to_owned();
 
         let recursive = matches.is_present("recursive");
-<<<<<<< HEAD
-=======
         let include_dir = matches.is_present("directories");
->>>>>>> 83a8b569
         Ok(Config {
             target_dir,
             naming_convention,
@@ -156,19 +153,14 @@
     }
 }
 
-<<<<<<< HEAD
-pub fn run(config: Config) -> Result<(), Box<dyn Error>> {
-    let mut walk_builder = WalkBuilder::new(&config.target_dir);
-
-    walk_builder
-=======
 pub fn run(config: Config) -> Result<(u64, f32), Box<dyn Error>> {
     let start_time = Instant::now();
 
     let mut files_renamed: u64 = 0;
 
-    for entry in WalkBuilder::new(&config.target_dir)
->>>>>>> 83a8b569
+    let mut walk_builder = WalkBuilder::new(&config.target_dir);
+
+    walk_builder
         .max_depth(if !config.recursive { Some(1) } else { None })
         .require_git(true);
 
