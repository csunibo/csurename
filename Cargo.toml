--- conflicted
+++ resolved
@@ -15,13 +15,9 @@
 [dependencies]
 Inflector = "0.11.4"
 ignore = "0.4.18"
-<<<<<<< HEAD
-clap = "3.1.18"
+clap = { version = "4.2.2", features = [ "cargo" ] }
 
 [dev-dependencies]
 assert_cmd = "2.0"
 predicates = "3.0"
-tempfile = "3.3"
-=======
-clap = { version = "4.2.2", features = [ "cargo" ] }
->>>>>>> 7fd284df
+tempfile = "3.3"